--- conflicted
+++ resolved
@@ -532,12 +532,7 @@
                     if diff > TWO_YEARS_IN_SECONDS:
                         d = d.replace(year=prev_leap_year + 4)
                 else:
-<<<<<<< HEAD
-                    d = datetime.strptime(s, "%b %d %H:%M")
-                    d = d.replace(year=now.year)
-=======
-                    d = datetime.datetime.strptime(f"{now.year} {s}", "%Y %b %d %H:%M")
->>>>>>> 4fe8b1cc
+                    d = datetime.strptime(f"{now.year} {s}", "%Y %b %d %H:%M")
                     diff = (now - d).total_seconds()
                     if diff > HALF_OF_YEAR_IN_SECONDS:
                         d = d.replace(year=now.year + 1)
